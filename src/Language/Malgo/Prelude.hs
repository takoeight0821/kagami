{-# LANGUAGE MultiParamTypeClasses #-}
{-# LANGUAGE NoImplicitPrelude     #-}
{-# LANGUAGE TypeFamilies          #-}
module Language.Malgo.Prelude
  ( module X
  , PrettyPrint(..)
  , HasDummy(..)
  , Dict(..)
  , sandbox
  ) where

import           Control.Lens        as X (Getter, Lens, Lens', Setter, from,
                                           lens, over, set, to, view)
import           Control.Monad.Trans as X
import           Data.Default        as X
import qualified Data.List           as List
import qualified Data.Map            as Map
import           Data.String         as X (IsString (..))
import           GHC.Exts            as X (IsList (..))
import           Prelude             as X (error)
<<<<<<< HEAD
import           Protolude           as X hiding (Type, Typeable, find,
                                           sourceColumn, sourceLine, sym,
=======
import           Protolude           as X hiding (Typeable, find, from,
                                           sourceColumn, sourceLine, sym, to,
>>>>>>> 9bf5f85d
                                           toList)
import qualified Text.PrettyPrint    as P

class PrettyPrint a where
  pretty :: a -> P.Doc

instance PrettyPrint Text where
  pretty x = P.text (toS x)

class HasDummy a where
  dummy :: a

class Dict m where
  member :: Ord k => k -> m k a -> Bool
  member k m = case lookup k m of
                 Just _  -> True
                 Nothing -> False

  notMember :: Ord k => k -> m k a -> Bool
  notMember k m = not (member k m)

  lookup :: Ord k => k -> m k a -> Maybe a

  insert :: Ord k => k -> a -> m k a -> m k a

instance Dict Map where
  member = Map.member
  notMember = Map.notMember
  lookup = Map.lookup
  insert = Map.insert

newtype AssocList a b = AssocList [(a, b)]

instance Dict AssocList where
  member k (AssocList xs) = k `elem` map fst xs
  lookup k (AssocList xs) = List.lookup k xs
  insert k a (AssocList xs) = AssocList $ (k, a):xs

instance (Ord k) => IsList (AssocList k a) where
  type Item (AssocList k a) = (k, a)
  fromList xs = AssocList xs
  toList (AssocList xs) = xs

sandbox :: MonadState s m => m a -> m (a, s)
sandbox action = do
  s <- get
  ret <- action
  put s
  pure (ret, s)<|MERGE_RESOLUTION|>--- conflicted
+++ resolved
@@ -18,14 +18,9 @@
 import           Data.String         as X (IsString (..))
 import           GHC.Exts            as X (IsList (..))
 import           Prelude             as X (error)
-<<<<<<< HEAD
-import           Protolude           as X hiding (Type, Typeable, find,
-                                           sourceColumn, sourceLine, sym,
-=======
-import           Protolude           as X hiding (Typeable, find, from,
-                                           sourceColumn, sourceLine, sym, to,
->>>>>>> 9bf5f85d
-                                           toList)
+import           Protolude           as X hiding (Type, Typeable, find, from,
+                                                  sourceColumn, sourceLine, sym, to,
+                                                  toList)
 import qualified Text.PrettyPrint    as P
 
 class PrettyPrint a where
